"""
Function to convert from ECEF coordinates to Geodetic coordinates
    Uses the WGS84 ellipsoid model
    Adapted from https://gis.stackexchange.com/questions/265909/converting-from-ecef-to-geodetic-coordinates
"""

import numpy as np
from numba import njit
from pymap3d import ecef2geodetic
import scipy.io as sio
import timeit


@njit(cache=True)
def ECEF_Geodetic(coords):
    """Convert ECEF coordinates to geodetic coordinates.

    Parameters
    ----------
    coords : ndarray, shape (N, 3)
        Array of ``(x, y, z)`` positions in metres.

    Returns
    -------
    tuple of ndarray
        ``(lat, lon, h)`` arrays in degrees/metres for each input point.
    """
    x, y, z = coords[:, 0], coords[:, 1], coords[:, 2]
    # --- WGS84 constants
    a = 6378137.0
    f = 1.0 / 298.257223563
    # --- derived constants
    b = a - f * a
    e = np.sqrt(np.power(a, 2.0) - np.power(b, 2.0)) / a
    clambda = np.arctan2(y, x)
    p = np.sqrt(np.power(x, 2.0) + np.power(y, 2))
    theta = np.arctan2(z, p * (1.0 - np.power(e, 2.0)))
    cs = np.cos(theta)
    sn = np.sin(theta)
    N = np.power(a, 2.0) / np.sqrt(np.power(a * cs, 2.0) + np.power(b * sn, 2.0))
    h = p / cs - N
    k = 0
    while k < 2:
        theta = np.arctan2(z, p * (1.0 - np.power(e, 2.0) * N / (N + h)))
        cs = np.cos(theta)
        sn = np.sin(theta)
        N = np.power(a, 2.0) / np.sqrt(np.power(a * cs, 2.0) + np.power(b * sn, 2.0))
        h = p / cs - N
        k += 1
    clambda = np.degrees(clambda)
    theta = np.degrees(theta)
    return theta, clambda, h


if __name__ == "__main__":
<<<<<<< HEAD
    from GeigerMethod.Synthetic.Numba_Functions.Numba_Geiger import (
        findTransponder,
    )
=======
    from .Numba_Geiger import findTransponder
    from data import gps_data_path
>>>>>>> 7bdc7a39

    def load_and_process_data(path):
        """Load unit data and slice to the GNSS window.

        Parameters
        ----------
        path : str
            Path to the ``.mat`` file containing receiver data.

        Returns
        -------
        tuple of ndarray
            ``(time, x, y, z)`` arrays filtered to the GNSS window.
        """
        data = sio.loadmat(path)
        days = data["days"].flatten() - 59015
        times = data["times"].flatten()
        datetimes = (days * 24 * 3600) + times
        condition_GNSS = (datetimes / 3600 >= 25) & (datetimes / 3600 <= 40.9)
        # condition_GNSS = (datetimes/3600 >= 35.3) & (datetimes / 3600 <= 37.6)

        datetimes = datetimes[condition_GNSS]
        time_GNSS = datetimes
        x, y, z = (
            data["x"].flatten()[condition_GNSS],
            data["y"].flatten()[condition_GNSS],
            data["z"].flatten()[condition_GNSS],
        )
        # x,y,z = data['x'].flatten(), data['y'].flatten(), data['z'].flatten()

        return time_GNSS, x, y, z

    paths = [
        gps_data_path("Unit1-camp_bis.mat"),
        gps_data_path("Unit2-camp_bis.mat"),
        gps_data_path("Unit3-camp_bis.mat"),
        gps_data_path("Unit4-camp_bis.mat"),
    ]

    all_data = [load_and_process_data(path) for path in paths]
    common_datetimes = set(all_data[0][0])
    for data in all_data[1:]:
        common_datetimes.intersection_update(data[0])
    common_datetimes = sorted(common_datetimes)

    filtered_data = []
    for datetimes, x, y, z in all_data:
        mask = np.isin(datetimes, common_datetimes)
        filtered_data.append(
            [
                np.array(datetimes)[mask],
                np.array(x)[mask],
                np.array(y)[mask],
                np.array(z)[mask],
            ]
        )
    filtered_data = np.array(filtered_data)

    # Initialize Coordinates in form of Geiger's Method
    GPS_Coordinates = np.zeros((len(filtered_data[0, 0]), 4, 3))
    for i in range(len(filtered_data[0, 0])):
        for j in range(4):
            GPS_Coordinates[i, j, 0] = filtered_data[j, 1, i]
            GPS_Coordinates[i, j, 1] = filtered_data[j, 2, i]
            GPS_Coordinates[i, j, 2] = filtered_data[j, 3, i]

    gps1_to_others = np.array(
        [
            [0.0, 0.0, 0.0],
            [-2.4054, -4.20905, 0.060621],
            [-12.1105, -0.956145, 0.00877],
            [-8.70446831, 5.165195, 0.04880436],
        ]
    )
    initial_lever_guess = np.array([-12.48862757, 0.22622633, -15.89601934])

    transponder_coordinates = findTransponder(
        GPS_Coordinates, gps1_to_others, initial_lever_guess
    )

    theta, clambda, h = ECEF_Geodetic(transponder_coordinates)

    lat_arr = np.array(
        [
            ecef2geodetic(
                transponder_coordinates[i, 0],
                transponder_coordinates[i, 1],
                transponder_coordinates[i, 2],
            )[0]
            for i in range(len(transponder_coordinates))
        ]
    )
    lon_arr = np.array(
        [
            ecef2geodetic(
                transponder_coordinates[i, 0],
                transponder_coordinates[i, 1],
                transponder_coordinates[i, 2],
            )[1]
            for i in range(len(transponder_coordinates))
        ]
    )
    depth_arr = np.array(
        [
            ecef2geodetic(
                transponder_coordinates[i, 0],
                transponder_coordinates[i, 1],
                transponder_coordinates[i, 2],
            )[2]
            for i in range(len(transponder_coordinates))
        ]
    )
    print(np.max(np.abs(theta - lat_arr)))
    print(np.max(np.abs(clambda - lon_arr)))
    print(np.abs(h - depth_arr))

    start = timeit.default_timer()
    for _ in range(100):
        theta, clambda, h = ECEF_Geodetic(transponder_coordinates)
    stop = timeit.default_timer()
    print("Time: ", (stop - start) / 100)<|MERGE_RESOLUTION|>--- conflicted
+++ resolved
@@ -53,14 +53,10 @@
 
 
 if __name__ == "__main__":
-<<<<<<< HEAD
     from GeigerMethod.Synthetic.Numba_Functions.Numba_Geiger import (
         findTransponder,
     )
-=======
-    from .Numba_Geiger import findTransponder
     from data import gps_data_path
->>>>>>> 7bdc7a39
 
     def load_and_process_data(path):
         """Load unit data and slice to the GNSS window.
